import pandas as pd
import numpy as np
from sklearn.model_selection import train_test_split, KFold  # type: ignore
from sklearn.metrics import mean_absolute_error, accuracy_score  # type: ignore
from sklearn.preprocessing import StandardScaler, LabelEncoder  # type: ignore
from tqdm import tqdm


class KNNHarness:

    def __init__(
            self,
            regressor_or_classifier: str,
            dataset_file_path: str,
            target_column_name: str,
            test_size: float = 0.2,
            missing_values: list[str] = ['?']
    ):
        '''Initialises a kNN Harness.

        Keyword arguments:
        regressor_or_classifier -- what kNN it runs 'regressor' | 'classifier'.
        dataset_file_path -- file path to the dataset to run the kNN on.
        target_column_name -- name of the column we are predicting.
        test_size -- what percentage of the dataset to reserve for testing.
        missing_values -- strings denoting missing values in the dataset.
        '''

        # Raise Exception if the user passed incorrent regressor_or_classifier value.
        if regressor_or_classifier.lower() not in ['classifier', 'regressor']:
            raise ValueError(
                'regressor_or_classifier must be set to "regressor" or "classifier" ' +
                f'not "{regressor_or_classifier}"'
            )

        self._regressor_or_classifier: str = regressor_or_classifier.lower()
        self._dataset_file_path: str = dataset_file_path
        self._target_column_name: str = target_column_name
        self._test_size: float = test_size
        self._missing_values: list[str] = missing_values
        self._training_data: pd.DataFrame = pd.DataFrame()
        self._testing_data: pd.DataFrame = pd.DataFrame()
        self._training_targets: pd.Series = pd.Series()
        self._testing_targets: pd.Series = pd.Series()
        # Value of the best_k (to be validated later).
        self._best_k: int = 3
        self._candidate_k_values: list[int] = [3]
        self._dataset: pd.DataFrame = pd.DataFrame()
        self._dataset_targets: pd.Series = pd.Series()
        self._load_dataset()

    @property
    def regressor_or_classifier(self) -> str:
        '''Getter for the regressor_or_classifier property.'''

        return self._regressor_or_classifier

    @property
    def dataset_file_path(self) -> str:
        '''Getter for the dataset_file_path property.'''

        return self._dataset_file_path

    @property
    def target_column_name(self) -> str:
        '''Getter for the target_column_name property.'''

        return self._target_column_name

    @property
    def test_size(self) -> float:
        '''Getter for the test_size property.'''

        return self._test_size

    @property
    def missing_values(self) -> list[str]:
        '''Getter for the missing_values property.'''

        return self._missing_values

    @property
    def training_data(self) -> pd.DataFrame:
        '''Getter for the training_data property.'''

        return self._training_data

    @training_data.setter
    def training_data(self, data: pd.DataFrame) -> None:
        '''Setter for the training_data property.'''

        self._training_data = data

    @property
    def testing_data(self) -> pd.DataFrame:
        '''Getter for the testing_data property.'''

        return self._testing_data

    @testing_data.setter
    def testing_data(self, data: pd.DataFrame) -> None:
        '''Setter for the testing_data property.'''

        self._testing_data = data

    @property
    def training_targets(self) -> pd.Series:
        '''Getter for the training_targets property.'''

        return self._training_targets

    @training_targets.setter
    def training_targets(self, targets: pd.Series) -> None:
        '''Setter for the training_targets property.'''

        self._training_targets = targets

    @property
    def testing_targets(self) -> pd.Series:
        '''Getter for the testing targets property.'''

        return self._testing_targets

    @testing_targets.setter
    def testing_targets(self, targets: pd.Series) -> None:
        '''Setter for the testing_targets property.'''

        self._testing_targets = targets

    @property
    def best_k(self) -> int:
        '''Getter for the best_k property.'''

        return self._best_k

    @best_k.setter
    def best_k(self, k: int) -> None:
        '''Setter for the best_k property.'''

        self._best_k = k

    @property
    def candidate_k_values(self) -> list[int]:
        '''Getter for the candidate_k_values property.'''
        return self._candidate_k_values

    @candidate_k_values.setter
    def candidate_k_values(self, values: list[int]) -> None:
        '''Setter for the candidate_k_values property'''

        self._candidate_k_values = values

    @property
    def dataset(self) -> pd.DataFrame:
        '''Getter for the dataset property.'''

        return self._dataset

    @dataset.setter
    def dataset(self, data: pd.DataFrame) -> None:
        '''Setter for the dataset property'''

        self._dataset = data

    @property
    def dataset_targets(self) -> pd.Series:
        '''Getter for the dataset_targets property.'''

        return self._dataset_targets

    @dataset_targets.setter
    def dataset_targets(self, targets: pd.Series) -> None:
        '''Setter for the dataset_targets property'''

        self._dataset_targets = targets

    def _load_dataset(self) -> None:
        '''Loads dataset into a DataFrame and extracts target Series.'''

        # First the load the dataset.
        dataset: pd.DataFrame = pd.read_csv(self.dataset_file_path)

        # Get a range of candidate k values to validate.
        self.candidate_k_values: list[int] = self._get_candidate_k_values(
            len(dataset))

        # Replace specified missing values with NaN.
        dataset.replace(self.missing_values, np.nan, inplace=True)

        # Drop rows containing NaN.
        dataset.dropna(inplace=True)

        self.dataset = dataset.drop(columns=[self.target_column_name])
        self.dataset_targets = dataset[self.target_column_name]

    def _get_candidate_k_values(self, num_examples: int) -> list[int]:
        '''Returns a list of 5 candidate values for k for KNN based on num_examples.

        Keyword arguments:
        num_examples -- the number of examples in the dataset the KNN will be run on.
        '''

        # Get a good initial value for k by getting the square root of the num_examples.
        initial_k: int = int(np.sqrt(num_examples))

        # Ensure the initial k value is odd.
        if initial_k % 2 == 0:
            initial_k -= 1

        # Get a good step size based on magnitude of initial_k.

        step: int

        if initial_k >= 1000:
            step = 1000
        elif initial_k >= 100:
            step = 100
        elif initial_k >= 10:
            step = 10
        else:
            step = 1

        candidate_k_values: list[int] = [
            # 2 steps back.
            initial_k - (2 * step),
            # 1 step back.
            initial_k - step,
            # Initial value based on sqrt(n).
            initial_k,
            # 1 step forward.
            initial_k + step,
            # 2 steps forward.
            initial_k + (2 * step)
        ]

        # Ensure all k values are odd.
        candidate_k_values = [k - 1 if k %
                              2 == 0 else k for k in candidate_k_values]

        # Ensure k values are greater than zero.
        candidate_k_values = [max(1, k) for k in candidate_k_values]

        # Just return unique candidate values.
        return list(set(candidate_k_values))

    def _split_dataset(
        self,
        test_size: float = 0.2,
        random_state: int = 42
    ) -> None:
        '''Splits dataset into training and test sets.

        Keyword arguments:
        test_size -- fraction of data to use for testing.
        random_state -- the random_state to use for splitting.
        '''

        training_data: pd.DataFrame
        testing_data: pd.DataFrame
        training_targets: pd.Series
        testing_targets: pd.Series

        dataset_with_targets: pd.DataFrame = self.dataset.copy()
        dataset_with_targets[self.target_column_name] = self.dataset_targets

        # Split dataset into training and test sets.
        training_data, testing_data = train_test_split(
            dataset_with_targets, test_size=test_size, random_state=random_state
        )

        # Reset the indices.
        training_data.reset_index(inplace=True, drop=True)
        testing_data.reset_index(inplace=True, drop=True)

        # Get targets for each of the subsets of the data.
        training_targets = training_data[self.target_column_name]
        testing_targets = testing_data[self.target_column_name]

        # Exclude targets from features.
        training_data = training_data.drop(columns=[self.target_column_name])
        testing_data = testing_data.drop(columns=[self.target_column_name])

        # Set class instance properties.
        self.training_data = training_data
        self.testing_data = testing_data
        self.training_targets = training_targets
        self.testing_targets = testing_targets

    def _preprocess_dataset(
        self,
        dataset: pd.DataFrame,
        training_cols: pd.Index | None = None,
        scaler: StandardScaler | None = None,
        training_targets: pd.Series = pd.Series(),
    ) -> tuple[np.ndarray, np.ndarray, pd.Index, StandardScaler]:
        '''Preprocesses data and returns the cols and scaler used for the dataset.

        Keyword arguments:
        dataset -- the dataset we wish to preprocess.
        training_cols -- defaults to None; used to account for missing cols post split.
        scaler -- the StandardScaler used to scale the data, init if None is passed.
        training_targets -- target series for training data (empty if val or test).
        '''

        # If empty, just set training targets to the class attribute.
        if len(training_targets) == 0:
            training_targets = self.training_targets

        # Columns to one-hot encode.
        cols_to_encode: list[str] = []

        # If marked with '(cat)' it is a categorical column.
        # Else, try convert columns to numeric. If unsuccessful, it's a categorical col.
        for col in dataset.columns:
            if '(cat)' in col.lower():
                cols_to_encode.append(col)
                continue
            try:
                dataset[col] = pd.to_numeric(dataset[col])
            except ValueError:
                cols_to_encode.append(col)

        # One-hot encode categorical columns.
        dataset = pd.get_dummies(dataset, columns=cols_to_encode, dtype=float)

        # Add missing cols if this is the test or validation dataset.
        if training_cols is not None:
            dataset = self._align_test_cols(training_cols, dataset)
        else:
            training_cols = dataset.columns

        dataset_scaled: np.ndarray

        if scaler is None:
            scaler = StandardScaler()
            dataset_scaled = scaler.fit_transform(dataset)
        else:
            dataset_scaled = scaler.transform(dataset)

        return (dataset_scaled, training_targets.to_numpy(), training_cols, scaler)

    def _align_test_cols(
        self,
        training_cols: pd.Index,
        testing_dataset: pd.DataFrame
    ) -> pd.DataFrame:
        '''Aligns testing_dataset cols with those of training_dataset.

        Keyword arguments:
        training_dataset -- the columns found in the training dataset.
        testing_dataset -- the dataset we wish to align to training_dataset.
        '''

        # Get the cols in training that are not in testing.
        missing_cols: set[str] = set(
            training_cols) - set(testing_dataset.columns)

        # Create a DataFrame for the missing columns filled with zeroes.
        missing_data: pd.DataFrame = pd.DataFrame(
            {col: np.zeros(len(testing_dataset)) for col in missing_cols})

        # Concatenate the original testing_dataset with the missing columns.
        testing_dataset = pd.concat([testing_dataset, missing_data], axis=1)

        # Make sure the ordering of the cols in both datasets matches.
        testing_dataset = testing_dataset[training_cols]

        # Return the aligned dataset.
        return testing_dataset

    def knn_regressor(
            self,
            example_to_predict: np.ndarray,
            dataset: np.ndarray,
            target_column: np.ndarray,
            k: int = 3
    ) -> float:
        '''Predicts the target value of an example using kNN.

        Keyword arguments:
        example_to_predict -- the example we are running the regression on.
        dataset -- the dataset to get the nearest neighbors from.
        target_column -- column w/ target values of the examples in the dataset.
        k -- the number of closest neighbors to use in the mean calculation.
        '''

        # Compute euclidean distances using vectorized operations.
        distances: np.ndarray = np.sqrt(
            np.sum((dataset - example_to_predict)**2, axis=1))

        # Get indices of the k smallest distances.
        indices: np.ndarray = np.argpartition(distances, k)[:k]

        # Return mean of corresponding target values.
        return float(target_column[indices].mean())

    def knn_classifier(
            self,
            example_to_predict: np.ndarray,
            dataset: np.ndarray,
            target_column: np.ndarray,
            k: int = 3
    ) -> float:
        '''Predicts the class label of an example using kNN.

        Keyword arguments:
        example_to_predict -- the example we are running the classification on.
        dataset -- the dataset to get the nearest neighbors from.
        target_column -- column w/ the class labels of the examples in the dataset.
        k -- the number of closest neighbors to use in the mode calculation.
        '''

        # Compute euclidean distances using vectorized operations.
        distances: np.ndarray = np.sqrt(
            np.sum((dataset - example_to_predict)**2, axis=1))

        # Get indices of the k smallest distances
        indices: np.ndarray = np.argpartition(distances, k)[:k]

        values: np.ndarray
        counts: np.ndarray

        # Find the mode of the target values
        values, counts = np.unique(target_column[indices], return_counts=True)

        # Get indices of max counts.
        max_indices: np.ndarray = np.argwhere(
            counts == np.amax(counts)).flatten()

        # Pick one at random (handles cases where there's a tie).
        random_index = np.random.choice(max_indices)

        most_frequent: float = values[random_index]

        # Return most common class of corresponding target values.
        return most_frequent

    def get_mae_of_knn_regressor(
            self,
            k: int,
            training_dataset: np.ndarray,
            testing_dataset: np.ndarray,
            training_targets: np.ndarray,
            testing_targets: pd.Series
    ):
        '''Returns the MAE of a KNN regressor.

        Keyword arguments:
        k -- the value of k for the KNN regression.
        training_dataset -- the dataset the neighbors are taken from.
        testing_dataset -- the validation or test dataset to get the MAE for.s
        training_targets -- the target values of training_dataset.
        testing_targets -- the target values of testing_dataset.
        '''

        predictions: list[float] = []

        # Predict the target value for each example in the testing dataset.
        for example in testing_dataset:
            predicted_value = self.knn_regressor(
                example, training_dataset, training_targets, k)
            predictions.append(predicted_value)

        # Convert predictions to a pandas DataFrame.
        predictions_series: pd.DataFrame = pd.DataFrame(predictions)

        # Calculate mean absolute error between predictions and true values.
        mae = mean_absolute_error(testing_targets, predictions_series)

        return mae

    def get_accuracy_of_knn_classifier(
            self,
            k: int,
            training_dataset: np.ndarray,
            testing_dataset: np.ndarray,
            training_targets: np.ndarray,
            testing_targets: pd.Series
    ) -> float:
        '''Returns the accuracy of a KNN classifier.

        Keyword arguments:
        k -- the value of k for the KNN classification.
        training_dataset -- the dataset the neighbors are taken from.
        testing_dataset -- the validation or test dataset to get the MAE for.
        training_targets -- the target values of training_dataset.
        testing_targets -- the target values of testing_dataset.
        '''

        # Create a list to store predictions for each example in the testing data.
        predictions: list[float] = []

        # For each example in the testing data.
        for example in testing_dataset:
            # Predict the class for this example using the kNN classifier.
            predicted_class: float = self.knn_classifier(
                example, training_dataset, training_targets, k)
            predictions.append(predicted_class)

        # Calculate the accuracy.
        accuracy: float = accuracy_score(testing_targets, predictions)

        # Return the accuracy.
        return accuracy

    def _get_best_k_for_regressor(self) -> int:
        '''Returns best k found for regression using 5-fold cross-validation.'''

        best_k: int
        best_avg_mae: float = float('inf')
        kfold: KFold = KFold(n_splits=5, shuffle=True, random_state=42)
        candidate_k: int

        # For each candidate k value
        for candidate_k in self.candidate_k_values:

            total_mae: float = 0.0
            train_idx: np.ndarray
            val_idx: np.ndarray
            train_targets: pd.Series
            val_targets: pd.Series
            train_targets_np: np.ndarray

            # For each fold, train the model with 4 folds and validate with remaining.
            for train_idx, val_idx in kfold.split(self.training_data):

                train_data: pd.DataFrame
                val_data: pd.DataFrame

                # Split data
                train_data, val_data = (
                    self.training_data.iloc[train_idx].copy(),
                    self.training_data.iloc[val_idx].copy()
                )

                train_data.reset_index(drop=True, inplace=True)
                val_data.reset_index(drop=True, inplace=True)

                train_targets, val_targets = self.training_targets.iloc[
                    train_idx].copy(), self.training_targets.iloc[val_idx].copy()

                train_targets.reset_index(drop=True, inplace=True)
                val_targets.reset_index(drop=True, inplace=True)

                train_data_scaled: np.ndarray
                val_data_scaled: np.ndarray
                training_cols: pd.Index
                scaler: StandardScaler

                # Preprocess the training data and apply transformations to val data.
                (
                    train_data_scaled,
                    train_targets_np,
                    training_cols,
                    scaler
                ) = self._preprocess_dataset(train_data, training_targets=train_targets)

                val_data_scaled, _, _, _ = self._preprocess_dataset(
                    val_data, training_cols=training_cols, scaler=scaler)

                mae: float = self.get_mae_of_knn_regressor(
                    candidate_k, train_data_scaled,
                    val_data_scaled, train_targets_np, val_targets
                )

                total_mae += mae

            avg_mae: float = total_mae / kfold.get_n_splits()

            # If better than best, update best_avg_mae and best_k.
            if avg_mae < best_avg_mae:
                best_avg_mae = avg_mae
                best_k = candidate_k

        # Default value for best_k if left undefined.
        if not best_k:
            best_k = 3

        return best_k

    def _evaluate_regressor(self) -> float:
        '''Returns error of KNN regressor on the test set.'''

        # Random states to use for repeated holdout.
        random_states: list[int] = [22, 32, 42, 52, 62]

        total_mae: float = 0

        # Repeated holdout with k-fold cross validation nested inside.
        # tqdm provides progress bar.
        for random_state in tqdm(random_states):

            self._split_dataset(random_state=random_state)

            self.best_k = self._get_best_k_for_regressor()

            training_data_scaled: np.ndarray
            testing_data_scaled: np.ndarray
            training_cols: pd.Index
            training_targets: np.ndarray
            scaler: StandardScaler

            # Preprocess split datasets.
            (
                training_data_scaled,
                training_targets,
                training_cols,
                scaler
            ) = self._preprocess_dataset(self.training_data)

            testing_data_scaled, _, _, _ = self._preprocess_dataset(
                self.testing_data, training_cols, scaler)

            # Get MAE of test data when neighbors are gotten from train+val.
            total_mae += self.get_mae_of_knn_regressor(
                self.best_k, training_data_scaled,
                testing_data_scaled,
                training_targets,
                self.testing_targets
            )

        return total_mae / 5

    def _get_best_k_for_classifier(self) -> int:
        '''Returns the best k found for classification using 5-fold cross-validation.'''

        best_k: int
        best_avg_accuracy: float = float('-inf')

        kfold: KFold = KFold(n_splits=5, shuffle=True, random_state=42)

        # For each candidate k value
        for candidate_k in self.candidate_k_values:

            total_accuracy: float = 0.0
            train_idx: np.ndarray
            val_idx: np.ndarray
            train_targets: pd.Series
            val_targets: pd.Series
            train_targets_np: np.ndarray

            # For each fold, train the model with 4 folds and validate with remaining.
            for train_idx, val_idx in kfold.split(self.training_data):

                train_data: pd.DataFrame
                val_data: pd.DataFrame

                # Split data
                train_data, val_data = (
                    self.training_data.iloc[train_idx].copy(),
                    self.training_data.iloc[val_idx].copy()
                )

                train_data.reset_index(drop=True, inplace=True)
                val_data.reset_index(drop=True, inplace=True)

                train_targets, val_targets = (
                    self.training_targets.iloc[train_idx].copy(),
                    self.training_targets.iloc[val_idx].copy()
                )

                train_targets.reset_index(drop=True, inplace=True)
                val_targets.reset_index(drop=True, inplace=True)
<<<<<<< HEAD
=======

                # Encode with integers to avoid expensive string comparisons.
                label_encoder: LabelEncoder = LabelEncoder()
                label_encoder.fit(train_targets)
                train_targets = pd.Series(
                    label_encoder.transform(train_targets))
                val_targets = pd.Series(label_encoder.transform(val_targets))
>>>>>>> 2d3cd026

                train_data_scaled: np.ndarray
                val_data_scaled: np.ndarray
                training_cols: pd.Index
                scaler: StandardScaler

                # Preprocess the training data and apply transformations to val data.
                (
                    train_data_scaled,
                    train_targets_np,
                    training_cols,
                    scaler
                ) = self._preprocess_dataset(train_data, training_targets=train_targets)

                val_data_scaled, _, _, _ = self._preprocess_dataset(
                    val_data, training_cols=training_cols, scaler=scaler)

                accuracy: float = self.get_accuracy_of_knn_classifier(
                    candidate_k, train_data_scaled,
                    val_data_scaled, train_targets_np, val_targets
                )

                total_accuracy += accuracy

            avg_accuracy: float = total_accuracy / kfold.get_n_splits()

            # If better than best, update best_avg_accuracy and best_k.
            if avg_accuracy > best_avg_accuracy:
                best_avg_accuracy = avg_accuracy
                best_k = candidate_k

        # Default value for best_k if left undefined.
        if not best_k:
            best_k = 3

        return best_k

    def _evaluate_classifier(self) -> float:
        '''Returns accuracy of KNN classifier on the test set.'''

        # Random states to use for repeated holdout.
        random_states: list[int] = [22, 32, 42, 52, 62]

        total_accuracy: float = 0

        # Repeated holdout with k-fold cross validation nested inside.
        # tqdm provides progress bar.
        for random_state in tqdm(random_states):

            self._split_dataset(random_state=random_state)

            self.best_k = self._get_best_k_for_classifier()

            training_data_scaled: np.ndarray
            testing_data_scaled: np.ndarray
            training_targets: np.ndarray
            training_cols: pd.Index
            scaler: StandardScaler

            # Preprocess split datasets.
            (
                training_data_scaled,
                training_targets,
                training_cols,
                scaler
            ) = self._preprocess_dataset(self.training_data)

            testing_data_scaled, _, _, _ = self._preprocess_dataset(
                self.testing_data, training_cols, scaler)

            # If classification, encode target col w/ ints = less expensive comparisons.
            if self.regressor_or_classifier == 'classifier':
                label_encoder: LabelEncoder = LabelEncoder()
                label_encoder.fit(self.training_targets)
                training_targets = pd.Series(
                    label_encoder.transform(self.training_targets))
                self.testing_targets = pd.Series(
                    label_encoder.transform(self.testing_targets))

            # Get accuracy of test data when neighbors are gotten from train+val.
            total_accuracy += self.get_accuracy_of_knn_classifier(
                self.best_k, training_data_scaled,
                testing_data_scaled,
                training_targets,
                self.testing_targets
            )

        # Did 5 repeated holdouts, return average accuracy.
        return total_accuracy / 5

    def evaluate(self) -> float:
        '''Returns error or accuracy rate (depending on task) of kNN on the dataset.'''

        if self.regressor_or_classifier == 'regressor':
            return self._evaluate_regressor()
        else:
            return self._evaluate_classifier()


# test = KNNHarness('regressor', 'datasets/abalone.data', 'Rings')
# test = KNNHarness('classifier', 'datasets/iris.data', 'class')
# print(test.evaluate())<|MERGE_RESOLUTION|>--- conflicted
+++ resolved
@@ -661,8 +661,6 @@
 
                 train_targets.reset_index(drop=True, inplace=True)
                 val_targets.reset_index(drop=True, inplace=True)
-<<<<<<< HEAD
-=======
 
                 # Encode with integers to avoid expensive string comparisons.
                 label_encoder: LabelEncoder = LabelEncoder()
@@ -670,7 +668,6 @@
                 train_targets = pd.Series(
                     label_encoder.transform(train_targets))
                 val_targets = pd.Series(label_encoder.transform(val_targets))
->>>>>>> 2d3cd026
 
                 train_data_scaled: np.ndarray
                 val_data_scaled: np.ndarray
